--- conflicted
+++ resolved
@@ -225,21 +225,12 @@
 ?function_result_list : function_result_list_parens | non_function_type
 
 // Body
-<<<<<<< HEAD
-module_body : "{" (function | module | generic_module | block)* "}"
-?function_body : region
-
-// Definition
-module : "module" symbol_ref_id? ("attributes" attribute_dict)? module_body trailing_location?
-function : "func" function_signature ("attributes" attribute_dict)? function_body? trailing_location?
-generic_module : string_literal "(" ssa_use_list? ")" "(" module_body ")" attribute_dict? trailing_type trailing_location?
-=======
 ?function_body : region
 
 // Definition
 module : "module" optional_symbol_ref_id optional_func_mod_attrs region optional_trailing_loc
 function : "func" symbol_ref_id "(" optional_arg_list ")" optional_fn_result_list optional_func_mod_attrs optional_fn_body optional_trailing_loc
->>>>>>> 60386a67
+generic_module : string_literal "(" ssa_use_list? ")" "(" module_body ")" attribute_dict? trailing_type trailing_location?
 
 // ----------------------------------------------------------------------
 // (semi-)affine expressions, maps, and integer sets
@@ -312,13 +303,6 @@
 attribute_alias_def : attribute_alias "=" attribute_value
 ?definition : type_alias_def | affine_map_def | semi_affine_map_def | integer_set_def | attribute_alias_def
 
-<<<<<<< HEAD
-?start : value*
-?value : module
-       | definition
-       | function
-       | generic_module
-=======
 
 // ----------------------------------------------------------------------
 // Structure of an MLIR parse-able string
@@ -334,7 +318,6 @@
 
 
 ?start: mlir_file
->>>>>>> 60386a67
 
 // Lark imports
 %import common.ESCAPED_STRING
