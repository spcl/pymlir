--- conflicted
+++ resolved
@@ -296,7 +296,6 @@
         return result
 
 
-<<<<<<< HEAD
 class LlvmFunctionType(Type):
     _fields_ = ['result_type', 'argument_types']
 
@@ -308,16 +307,6 @@
         return result
 
 
-class StridedLayout(Node):
-    _fields_ = ['offset', 'strides']
-
-    def dump(self, indent: int = 0) -> str:
-        return 'offset: %s, strides: [%s]' % (dump_or_value(
-            self.offset, indent), dump_or_value(self.strides, indent))
-
-
-=======
->>>>>>> 60386a67
 ##############################################################################
 # Attributes
 
@@ -587,45 +576,10 @@
 
 @dataclass
 class Module(Node):
-<<<<<<< HEAD
-    _fields_ = ['name', 'attributes', 'body', 'location']
-
-    def __init__(self, node: Union[Token, Node] = None, **fields):
-        if node is None:
-            super().__init__(None, **fields)
-            return
-
-        index = 0
-        if isinstance(node, Node):
-            self.name = None
-            self.attributes = None
-            self.body = [node]
-            self.location = None
-        else:
-            if len(node) > index and isinstance(node[index], SymbolRefId):
-                self.name = node[index]
-                index += 1
-            else:
-                self.name = None
-            if len(node) > index and isinstance(node[index], AttributeDict):
-                self.attributes = node[index]
-                index += 1
-            else:
-                self.attributes = None
-            self.body = node[index].children
-            index += 1
-            if len(node) > index:
-                self.location = node[index]
-            else:
-                self.location = None
-
-        super().__init__(None, **fields)
-=======
     name: Optional[str]
     attributes: Optional[AttributeDict]
     region: "Region"
     location: Optional[Location] = None
->>>>>>> 60386a67
 
     def dump(self, indent=0) -> str:
         result = indent * '  ' + 'module '
@@ -640,7 +594,7 @@
         return result
 
 
-<<<<<<< HEAD
+@dataclass
 class GenericModule(Module):
     _fields_ = ['name', 'args', 'body', 'attributes', 'type', 'location']
 
@@ -699,9 +653,7 @@
         return result
 
 
-=======
-@dataclass
->>>>>>> 60386a67
+@dataclass
 class Function(Node):
     name: SymbolRefId
     args: Optional[List["NamedArgument"]]
@@ -873,11 +825,7 @@
 ##############################################################################
 # (semi-)Affine maps, and integer sets
 
-<<<<<<< HEAD
-
-=======
-@dataclass
->>>>>>> 60386a67
+@dataclass
 class DimAndSymbolList(Node):
     dims: List[str]
     symbols: Optional[List[str]]
@@ -937,11 +885,8 @@
 ##############################################################################
 # Top-level definitions
 
-<<<<<<< HEAD
-
-=======
-@dataclass
->>>>>>> 60386a67
+
+@dataclass
 class Definition(Node):
     name: Identifier
     value: Any
