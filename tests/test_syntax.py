--- conflicted
+++ resolved
@@ -201,7 +201,6 @@
     print(module.pretty())
 
 
-<<<<<<< HEAD
 def test_generic_dialect_std(parser: Optional[Parser] = None):
     code = '''
 "module"() ( {
@@ -226,13 +225,17 @@
     "llvm.return"(%0) : (i32) -> ()
   }) {linkage = 10 : i64, sym_name = "mlir_entry", type = !llvm.func<i32 (i32, i32)>} : () -> ()
 }) : () -> ()
-=======
+    '''
+    parser = parser or Parser()
+    module = parser.parse(code)
+    print(module.pretty())
+
+    
 def test_integer_sign(parser: Optional[Parser] = None):
     code = '''
 func @integer_test(%a: si16, %b: ui32, %c: i7) {
   return
 }
->>>>>>> 60386a67
     '''
     parser = parser or Parser()
     module = parser.parse(code)
@@ -251,9 +254,6 @@
     test_toplevel_functions(p)
     test_affine(p)
     test_definitions(p)
-<<<<<<< HEAD
+    test_integer_sign(p)
     test_generic_dialect_std(p)
-    test_generic_dialect_llvm(p)
-=======
-    test_integer_sign(p)
->>>>>>> 60386a67
+    test_generic_dialect_llvm(p)